import sys
import os

# Add parent directory to path to make imports work from module root
current_dir = os.path.dirname(os.path.abspath(__file__))
parent_dir = os.path.dirname(current_dir)
sys.path.append(parent_dir)

from fastapi import APIRouter, HTTPException, Query, Request
import httpx
from typing import List
import asyncio
from utils.github_auth import get_github_headers
import crud as crud
from dotenv import load_dotenv
import services.Graph_db_service as graph_db_service
import time

router = APIRouter()
load_dotenv()

GITHUB_API_BASE = "https://api.github.com"

<<<<<<< HEAD
def get_github_headers():
    token = os.getenv("GITHUB_TOKEN")
    if not token:
        raise Exception("GitHub token not found.")
    return {"Authorization": f"token {token}"}


=======
>>>>>>> 3e60187a
def get_github_headers_from_request(request):
    """Get GitHub headers from the request's Authorization header"""
    authorization = request.headers.get("Authorization")

    if not authorization or not authorization.startswith("Bearer "):
        raise HTTPException(status_code=401, detail="Invalid or missing token")

    token = authorization.replace("Bearer ", "")
    return {"Authorization": f"token {token}"}

# Function to get repo_id from repository name (this was missing)
def get_repo_id(repo_name):
    """
    Get repository ID from the database based on repository name format: username/repository
    If repository doesn't exist, create it first
    """
    try:
        # Extract owner and repository name from the format: username/repository
        parts = repo_name.split('/')
        if len(parts) != 2:
            raise ValueError(f"Invalid repository format: {repo_name}. Expected format: owner/repo")
        
        owner, repo = parts
        
        # Get connection to database
        connection = crud.get_db_connection()
        cursor = connection.cursor(dictionary=True)
        
        # Search for repository in the database
        query = "SELECT id FROM repositories WHERE owner = %s AND repo_name = %s"
        cursor.execute(query, (owner, repo))
        result = cursor.fetchone()
        
        if result:
            # Repository exists, return its ID
            repo_id = result['id']
        else:
            # Repository doesn't exist, create a new entry
            query = """
            INSERT INTO repositories (repo_name, owner, created_at, updated_at)
            VALUES (%s, %s, NOW(), NOW())
            """
            cursor.execute(query, (repo, owner))
            connection.commit()
            
            # Get the ID of the newly inserted repository
            repo_id = cursor.lastrowid
        
        cursor.close()
        connection.close()
        return repo_id
        
    except Exception as e:
        # Log the error and fall back to placeholder value in case of any error
        print(f"Error getting repository ID: {str(e)}")
        return 1  # Fallback to placeholder value

@router.get("/user/repositories")
async def get_user_repositories(request: Request):
    """
    Get repositories for the authenticated user
    """
    authorization = request.headers.get("Authorization")

    if not authorization or not authorization.startswith("Bearer "):
        raise HTTPException(status_code=401, detail="Invalid or missing token")

    token = authorization.replace("Bearer ", "")

    try:
        async with httpx.AsyncClient() as client:
            response = await client.get(
                "https://api.github.com/user/repos?sort=updated&per_page=100",
                headers={"Authorization": f"token {token}"}
            )

            if response.status_code != 200:
                raise HTTPException(status_code=response.status_code, detail="Failed to fetch repositories")

            repos_data = response.json()

            # Transform to your app's repository format
            repositories = []
            for repo in repos_data:
                repositories.append({
                    "id": str(repo.get("id")),
                    "name": repo.get("name"),
                    "owner": {
                        "login": repo.get("owner", {}).get("login"),
                        "id": str(repo.get("owner", {}).get("id")),
                        "avatar_url": repo.get("owner", {}).get("avatar_url")
                    },
                    "description": repo.get("description"),
                    "language": repo.get("language"),
                    "isPrivate": repo.get("private", False),
                    "fullName": repo.get("full_name"),
                    "url": repo.get("html_url"),
                    "lastSyncDate": None  # You would track this in your database
                })

            return repositories
    except Exception as e:
        raise HTTPException(status_code=500, detail=f"Failed to fetch repositories: {str(e)}")

@router.get("/commits")
async def fetch_commits(
    request: Request,
    repo: str = Query(..., description="Format: username/repository"),
    branch: str = Query("main", description="Branch name (default: main)"),
    limit: int = Query(10, description="Number of commits to fetch")
):
    """
    Fetch latest commits from a GitHub repository branch.
    """
    url = f"{GITHUB_API_BASE}/repos/{repo}/commits?sha={branch}&per_page={limit}"
    headers = get_github_headers_from_request(request)

    try:
        async with httpx.AsyncClient() as client:
<<<<<<< HEAD
            response = await client.get(url, headers=get_github_headers())
=======
            # Get list of commits
            response = await client.get(url, headers=headers)
            
            if response.status_code != 200:
                raise HTTPException(
                    status_code=response.status_code, 
                    detail=f"Failed to fetch commits: {response.text}"
                )
                
>>>>>>> 3e60187a
            raw_commits = response.json()
            
            # Get detailed commit data for each commit
            start_detail_time = time.time()
            detailed_commits = []
            
            for commit in raw_commits:
                sha = commit.get("sha")
                detail_url = f"{GITHUB_API_BASE}/repos/{repo}/commits/{sha}"
                detail_resp = await client.get(detail_url, headers=headers)
                
                if detail_resp.status_code == 200:
                    detailed_commits.append(detail_resp.json())
                else:
                    print(f"Warning: Could not fetch details for commit {sha}")
                    detailed_commits.append(commit)  # Use basic commit info if details not available

            end_detail_time = time.time()
            print(f"Time taken to fetch detailed commit data: {end_detail_time - start_detail_time} seconds")

        commits = []
        repository_info = {
            "name": repo,
            "url": f"https://github.com/{repo}",
            "description": f"Repository {repo}, branch {branch}"
        }
        
        for c in detailed_commits:
            print("Processing commit:", c.get("sha"))
            sha = c.get("sha")
            
            # Get basic commit info
            commit_details = c.get("commit", {})
            author_details = commit_details.get("author", {})
            author_name = author_details.get("name", "Unknown")
            author_email = author_details.get("email", "")
            date = author_details.get("date")
            message = commit_details.get("message", "")
            commit_url = c.get("html_url", "")
            
            # Get GitHub username (login) if available
            github_author = c.get("author", {})
            author_github = github_author.get("login", "") if github_author else ""
            
            # Extract file changes
            files = c.get("files", [])
            added_files = []
            modified_files = []
            deleted_files = []
            
            for file in files:
                status = file.get("status", "")
                path = file.get("filename", "")
                
                if status == "added":
                    added_files.append(path)
                elif status == "modified":
                    modified_files.append(path)
                elif status == "removed":
                    deleted_files.append(path)
            
            # Save to SQL database
            repo_id = get_repo_id(repo)
            start_crud_time = time.time()
            crud.insert_commit(repo_id, sha, author_name, date, message, commit_url)
            end_crud_time = time.time()
            print(f"Time taken to insert commit data into SQL: {end_crud_time - start_crud_time} seconds")
            
            start_graph_time = time.time()
            # Process for Neo4j graph database
            await graph_db_service.process_commit_data(
                sha=sha,
                author_name=author_name,
                author_email=author_email,
                author_github=author_github,
                date=date,
                message=message,
                added_files=added_files,
                modified_files=modified_files,
                deleted_files=deleted_files,
                repository_info=repository_info
            )
            end_graph_time = time.time()
            print(f"Time taken to insert commit data into Neo4j: {end_graph_time - start_graph_time} seconds")

            # Build response
            commits.append({
                "sha": sha,
                "author": author_name,
                "date": date,
                "message": message,
                "url": commit_url,
                "files_changed": len(added_files) + len(modified_files) + len(deleted_files)
            })

        return {"repository": repo, "branch": branch, "commits": commits}

    except httpx.HTTPStatusError as e:
        print(f"Error response from GitHub API: {e.response.text}")
        raise HTTPException(status_code=e.response.status_code, detail=e.response.text)
    except Exception as e:
        print(f"Unexpected error fetching commits: {str(e)}")
        raise HTTPException(status_code=500, detail=str(e))

#NOT TESTED 
@router.get("/commit/{sha}/files")
async def get_diff_files(repo: str, sha: str):
    """
    Get list of files changed in a specific commit and store them in the database.
    """
    url = f"{GITHUB_API_BASE}/repos/{repo}/commits/{sha}"

    try:
        async with httpx.AsyncClient() as client:
            resp = await client.get(url, headers=get_github_headers())
            resp.raise_for_status()  # This will raise an exception if the status code is 4xx/5xx
            commit_data = resp.json()

            # Fetch the list of files modified in the commit
            files = commit_data.get("files", [])

            # Fetch repo_id from the database (or create it if necessary)
            repo_id = get_repo_id(repo)

            # Insert commit files into the database
            for file in files:
                crud.insert_commit_file(sha, repo_id, file)

            return [{
                "filename": file["filename"],
                "status": file["status"],
                "additions": file["additions"],
                "deletions": file["deletions"],
                "changes": file["changes"]
            } for file in files]

    except httpx.HTTPStatusError as e:
        raise HTTPException(status_code=e.response.status_code, detail=f"GitHub API error: {e.response.text}")
    except Exception as e:
        raise HTTPException(status_code=500, detail=f"An unexpected error occurred: {str(e)}")


@router.get("/pulls")
async def fetch_pull_requests(request: Request, repo: str, state: str = "all"):
    """
    Fetch pull requests from a GitHub repo (open, closed, all).
    """
    url = f"{GITHUB_API_BASE}/repos/{repo}/pulls?state={state}&per_page=100"
    
    # Log the URL for debugging purposes
    print(f"Fetching pull requests from: {url}")

    try:
        async with httpx.AsyncClient() as client:
            resp = await client.get(url, headers=get_github_headers())
            resp.raise_for_status() 
            
            # Check if the response contains pull requests data
            pull_requests = resp.json()
            if not pull_requests:
                return {"message": "No pull requests found for the given state."}

            # Return the pull requests data in a structured format
            return [{
                "id": pr["id"],
                "title": pr["title"],
                "state": pr["state"],
                "user": pr["user"]["login"],
                "created_at": pr["created_at"],
                "updated_at": pr["updated_at"],
                "url": pr["html_url"]
            } for pr in pull_requests]

    except httpx.HTTPStatusError as e:
        # Handle HTTP error with more detailed information
        print(f"Error response from GitHub API: {e.response.status_code} - {e.response.text}")
        raise HTTPException(status_code=e.response.status_code, detail=e.response.text)
    except httpx.RequestError as e:
        # Handle other types of errors (e.g., network issues)
        print(f"Error making request to GitHub API: {str(e)}")
        raise HTTPException(status_code=500, detail="Error making request to GitHub API")
    except Exception as e:
        # General error handling
        print(f"Unexpected error: {str(e)}")
        raise HTTPException(status_code=500, detail="An unexpected error occurred")


@router.get("/issues")
async def fetch_issues(repo: str, state: str = "all"):
    """
    Fetch issues from a GitHub repo and save them to the database.
    """
    url = f"{GITHUB_API_BASE}/repos/{repo}/issues?state={state}&per_page=100"
    
    try:
        async with httpx.AsyncClient() as client:
            resp = await client.get(url, headers=get_github_headers())
            resp.raise_for_status()
            
            issues = resp.json()
            if not issues:
                return {"message": "No issues found for the given state."}

            # Insert the issues into the database
            repo_id = get_repo_id(repo)
            for issue in issues:
                crud.insert_issue(
                    repo_id=repo_id,
                    issue_number=issue["number"],
                    state=issue["state"],
                    title=issue["title"],
                    created_at=issue["created_at"],
                    updated_at=issue["updated_at"],
                    url=issue["html_url"]
                )
            
            return [{
                "id": issue["id"],
                "title": issue["title"],
                "state": issue["state"],
                "user": issue["user"]["login"],
                "created_at": issue["created_at"],
                "updated_at": issue["updated_at"],
                "url": issue["html_url"]
            } for issue in issues]

    except httpx.HTTPStatusError as e:
        raise HTTPException(status_code=e.response.status_code, detail=e.response.text)
    except httpx.RequestError as e:
        raise HTTPException(status_code=500, detail="Error making request to GitHub API")
    except Exception as e:
        raise HTTPException(status_code=500, detail="An unexpected error occurred")

@router.get("/reviews")
async def fetch_reviews(repo: str, pr_number: int):
    """
    Fetch code reviews for a specific pull request and save them to the database.
    """
    url = f"{GITHUB_API_BASE}/repos/{repo}/pulls/{pr_number}/reviews"
    
    try:
        async with httpx.AsyncClient() as client:
            resp = await client.get(url, headers=get_github_headers())
            resp.raise_for_status()
            
            reviews = resp.json()
            if not reviews:
                return {"message": "No reviews found for the given pull request."}

            # Insert the reviews into the database
            repo_id = get_repo_id(repo)
            for review in reviews:
                crud.insert_review(
                    repo_id=repo_id,
                    pr_number=pr_number,
                    review_id=review["id"],
                    user_id=review["user"]["login"],
                    state=review["state"],
                    submitted_at=review["submitted_at"],
                    body=review["body"]
                )

            return [{
                "review_id": review["id"],
                "user": review["user"]["login"],
                "state": review["state"],
                "submitted_at": review["submitted_at"],
                "body": review["body"]
            } for review in reviews]

    except httpx.HTTPStatusError as e:
        raise HTTPException(status_code=e.response.status_code, detail=e.response.text)
    except httpx.RequestError as e:
        raise HTTPException(status_code=500, detail="Error making request to GitHub API")
    except Exception as e:
        raise HTTPException(status_code=500, detail="An unexpected error occurred")


@router.get("/contributors")
async def fetch_contributors(repo: str, limit: int = 100):
    """
    Fetch contributor info for a GitHub repo and save them to the database.
    """
    url = f"{GITHUB_API_BASE}/repos/{repo}/contributors?per_page={limit}"
    
    try:
        async with httpx.AsyncClient() as client:
            resp = await client.get(url, headers=get_github_headers())
            resp.raise_for_status()

            contributors = resp.json()
            if not contributors:
                return {"message": "No contributors found for the given repository."}

            # Insert the contributors into the database
            repo_id = get_repo_id(repo)
            for contributor in contributors:
                crud.insert_contributor(
                    repo_id=repo_id,
                    username=contributor["login"],
                    contributions=contributor["contributions"]
                )

            return [{
                "username": contributor["login"],
                "contributions": contributor["contributions"]
            } for contributor in contributors]

    except httpx.HTTPStatusError as e:
        raise HTTPException(status_code=e.response.status_code, detail=e.response.text)
    except httpx.RequestError as e:
        raise HTTPException(status_code=500, detail="Error making request to GitHub API")
    except Exception as e:
        raise HTTPException(status_code=500, detail="An unexpected error occurred")


@router.get("/repo")
async def fetch_repo_info(repo: str, request: Request):
    """
    Fetch basic metadata of a GitHub repository (format: owner/repo).
    """
    url = f"{GITHUB_API_BASE}/repos/{repo}"
    try:
        async with httpx.AsyncClient() as client:
            resp = await client.get(url, headers=get_github_headers())
            resp.raise_for_status()
            data = resp.json()
            return {
                "name": data.get("name"),
                "full_name": data.get("full_name"),
                "description": data.get("description"),
                "language": data.get("language"),
                "stars": data.get("stargazers_count"),
                "forks": data.get("forks_count"),
                "url": data.get("html_url"),
                "created_at": data.get("created_at"),
                "updated_at": data.get("updated_at")
            }
    except httpx.HTTPStatusError as e:
        raise HTTPException(status_code=e.response.status_code, detail=f"GitHub API error: {e.response.text}")
    except Exception as e:
        raise HTTPException(status_code=500, detail=f"Unexpected error: {str(e)}")

@router.get("/sync")
async def sync_all(request: Request, repo: str = Query(...), branch: str = Query("main")):
    """
    Sync all GitHub data for a repository (commits, PRs, issues, contributors).
    """
    try:
        return {
            "commits": await fetch_commits(request=request, repo=repo, branch=branch),
            "pull_requests": await fetch_pull_requests(request=request, repo=repo),
            "issues": await fetch_issues(request=request, repo=repo),
            "contributors": await fetch_contributors(request=request, repo=repo)

        }
    except Exception as e:
        raise HTTPException(status_code=500, detail=f"Error during sync: {str(e)}")

@router.get("/repo/{owner}/{repo}/stats")
async def get_repo_stats(owner: str, repo: str):
    """
    Get and store total numbers of commits, issues, and PRs for a repository.
    """
    headers = get_github_headers()
    base_url = f"{GITHUB_API_BASE}/repos/{owner}/{repo}"

    try:
        async with httpx.AsyncClient() as client:
            # 1. Repo info (open issue count)
            repo_info_resp = await client.get(base_url, headers=headers)
            repo_info_resp.raise_for_status()
            repo_info = repo_info_resp.json()
            open_issues_count = repo_info.get("open_issues_count", 0)
            description = repo_info.get("description", "")

            # 2. PR count using pagination
            pr_resp = await client.get(f"{base_url}/pulls?state=all&per_page=1", headers=headers)
            pr_count = extract_total_from_link_header(pr_resp.headers.get("Link"))

            # 3. Actual issue count (excluding PRs)
            issue_resp = await client.get(
                f"{GITHUB_API_BASE}/search/issues?q=repo:{owner}/{repo}+type:issue",
                headers=headers
            )
            issues_total = issue_resp.json().get("total_count", 0)

            # 4. Commit count via stats endpoint (poll if necessary)
            stats_url = f"{base_url}/stats/contributors"
            for _ in range(3):
                stats_resp = await client.get(stats_url, headers=headers)
                if stats_resp.status_code == 202:
                    await asyncio.sleep(1)
                    continue
                stats_resp.raise_for_status()
                break
            else:
                raise HTTPException(status_code=202, detail="GitHub is computing commit stats. Try again later.")

            contributors_data = stats_resp.json()
            commit_total = sum(c.get("total", 0) for c in contributors_data) if contributors_data else 0

            # 5. Store in DB
            repo_id = crud.get_or_create_repository_id(owner, repo, description)
            crud.insert_repo_stats(repo_id, commit_total, issues_total, pr_count, open_issues_count)

            return {
                "commits": commit_total,
                "issues": issues_total,
                "pull_requests": pr_count,
                "open_issues_count_from_repo": open_issues_count
            }

    except httpx.HTTPStatusError as e:
        raise HTTPException(status_code=e.response.status_code, detail=e.response.text)
    except Exception as e:
        raise HTTPException(status_code=500, detail=f"Unexpected error: {str(e)}")
    
    
def extract_total_from_link_header(link_header: str):
    """
    Parses GitHub Link header to get the last page number.
    """
    if not link_header:
        return 0
    try:
        parts = link_header.split(",")
        for part in parts:
            if 'rel="last"' in part:
                url = part.split(";")[0].strip()[1:-1]
                params = httpx.URL(url).params
                return int(params.get("page", 0))
    except:
        return 0

@router.get("/commit/{sha}/details")
async def get_commit_details(repo: str, sha: str):
    """
    Returns a detailed view of a specific commit including author, committer, message, 
    changed files, and their change types.
    """
    url = f"{GITHUB_API_BASE}/repos/{repo}/commits/{sha}"

    try:
        async with httpx.AsyncClient() as client:
            resp = await client.get(url, headers=get_github_headers())
            resp.raise_for_status()
            commit = resp.json()

        return {
            "commit_hash": commit.get("sha"),
            "author_id": commit.get("author", {}).get("login"),         # GitHub username
            "committer_id": commit.get("committer", {}).get("login"),   # GitHub username
            "commit_datetime": commit.get("commit", {}).get("author", {}).get("date"),
            "commit_message": commit.get("commit", {}).get("message"),
            "repository": repo,
            "files_changed": [
                {
                    "filename": f.get("filename"),
                    "status": f.get("status"),  # modified, added, deleted
                    "additions": f.get("additions"),
                    "deletions": f.get("deletions"),
                    "changes": f.get("changes")
                }
                for f in commit.get("files", [])
            ]
        }

    except httpx.HTTPError as e:
        raise HTTPException(status_code=500, detail=f"GitHub API error: {str(e)}")
<|MERGE_RESOLUTION|>--- conflicted
+++ resolved
@@ -21,7 +21,6 @@
 
 GITHUB_API_BASE = "https://api.github.com"
 
-<<<<<<< HEAD
 def get_github_headers():
     token = os.getenv("GITHUB_TOKEN")
     if not token:
@@ -29,8 +28,6 @@
     return {"Authorization": f"token {token}"}
 
 
-=======
->>>>>>> 3e60187a
 def get_github_headers_from_request(request):
     """Get GitHub headers from the request's Authorization header"""
     authorization = request.headers.get("Authorization")
@@ -150,21 +147,10 @@
 
     try:
         async with httpx.AsyncClient() as client:
-<<<<<<< HEAD
             response = await client.get(url, headers=get_github_headers())
-=======
-            # Get list of commits
-            response = await client.get(url, headers=headers)
-            
-            if response.status_code != 200:
-                raise HTTPException(
-                    status_code=response.status_code, 
-                    detail=f"Failed to fetch commits: {response.text}"
-                )
-                
->>>>>>> 3e60187a
             raw_commits = response.json()
             
+            start_detail_time = time.time()
             # Get detailed commit data for each commit
             start_detail_time = time.time()
             detailed_commits = []
